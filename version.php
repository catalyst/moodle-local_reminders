--- conflicted
+++ resolved
@@ -25,12 +25,8 @@
 
 defined('MOODLE_INTERNAL') || die();
 
-<<<<<<< HEAD
-$plugin->version   = 2021020600;
-=======
-$plugin->version   = 2021030800;
->>>>>>> 885795e7
+$plugin->version   = 2021031400;
 $plugin->requires  = 2018051700;        // Require moodle 3.5 or higher.
-$plugin->release   = '2.2.4';
+$plugin->release   = '2.3.0';
 $plugin->maturity  = MATURITY_RC;
 $plugin->component = 'local_reminders';