--- conflicted
+++ resolved
@@ -25,15 +25,8 @@
 
 defined('MOODLE_INTERNAL') || die();
 
-<<<<<<< HEAD
-$plugin->version   = 2021031400;
-$plugin->requires  = 2018051700;        // Require moodle 3.5 or higher.
-$plugin->release   = '2.3.0';
-$plugin->maturity  = MATURITY_RC;
-=======
 $plugin->version   = 2021092600;
 $plugin->requires  = 2018051700;        // Require moodle 3.5 or higher.
 $plugin->release   = '2.5';
 $plugin->maturity  = MATURITY_STABLE;
->>>>>>> 1572e202
 $plugin->component = 'local_reminders';